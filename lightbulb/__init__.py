--- conflicted
+++ resolved
@@ -53,8 +53,4 @@
     *events.__all__,
 ]
 
-<<<<<<< HEAD
-__version__ = "0.0.59"
-=======
-__version__ = "0.0.60"
->>>>>>> 85c17d96
+__version__ = "0.0.60"