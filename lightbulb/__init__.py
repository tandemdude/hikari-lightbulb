# -*- coding: utf-8 -*-
# Copyright © tandemdude 2020-present
#
# This file is part of Lightbulb.
#
# Lightbulb is free software: you can redistribute it and/or modify
# it under the terms of the GNU Lesser General Public License as published by
# the Free Software Foundation, either version 3 of the License, or
# (at your option) any later version.
#
# Lightbulb is distributed in the hope that it will be useful,
# but WITHOUT ANY WARRANTY; without even the implied warranty of
# MERCHANTABILITY or FITNESS FOR A PARTICULAR PURPOSE.  See the
# GNU Lesser General Public License for more details.
#
# You should have received a copy of the GNU Lesser General Public License
# along with Lightbulb. If not, see <https://www.gnu.org/licenses/>.
from lightbulb import app
from lightbulb import checks
from lightbulb import commands
from lightbulb import context
from lightbulb import converters
from lightbulb import cooldowns
from lightbulb import decorators
from lightbulb import errors
from lightbulb import events
from lightbulb import help_command
from lightbulb import plugins
from lightbulb import utils
from lightbulb.app import *
from lightbulb.checks import *
from lightbulb.cooldowns import *
from lightbulb.decorators import *
from lightbulb.errors import *
from lightbulb.events import *
from lightbulb.help_command import *
from lightbulb.plugins import *

__all__ = [
    *app.__all__,
    *checks.__all__,
    *cooldowns.__all__,
    *decorators.__all__,
    *errors.__all__,
    *events.__all__,
    *plugins.__all__,
]

<<<<<<< HEAD
__version__ = "1.2.5"
=======
__version__ = "2.0.0.a7"
>>>>>>> 375728f4
<|MERGE_RESOLUTION|>--- conflicted
+++ resolved
@@ -46,8 +46,4 @@
     *plugins.__all__,
 ]
 
-<<<<<<< HEAD
-__version__ = "1.2.5"
-=======
-__version__ = "2.0.0.a7"
->>>>>>> 375728f4
+__version__ = "2.0.0.a7"